/*
 * Copyright 2018 Google LLC. All rights reserved.
 *
 * Licensed under the Apache License, Version 2.0 (the "License"); you may not
 * use this file except in compliance with the License. You may obtain a copy of
 * the License at
 *
 *      http://www.apache.org/licenses/LICENSE-2.0
 *
 * Unless required by applicable law or agreed to in writing, software
 * distributed under the License is distributed on an "AS IS" BASIS, WITHOUT
 * WARRANTIES OR CONDITIONS OF ANY KIND, either express or implied. See the
 * License for the specific language governing permissions and limitations under
 * the License.
 */

package com.google.cloud.tools.skaffold.downloader;

import static java.nio.file.attribute.PosixFilePermission.GROUP_EXECUTE;
import static java.nio.file.attribute.PosixFilePermission.OTHERS_EXECUTE;
import static java.nio.file.attribute.PosixFilePermission.OWNER_EXECUTE;

import com.google.cloud.tools.skaffold.filesystem.OperatingSystem;
import com.google.common.annotations.VisibleForTesting;
import java.io.IOException;
import java.net.MalformedURLException;
import java.net.URL;
import java.nio.file.Files;
import java.nio.file.Path;
import java.nio.file.attribute.PosixFilePermission;
import java.util.EnumSet;
import java.util.Set;

/**
 * Downloads {@code skaffold} executable.
 *
 * @see <a
 *     href="https://github.com/GoogleContainerTools/skaffold/blob/master/docs/published-artifacts.adoc">https://github.com/GoogleContainerTools/skaffold/blob/master/docs/published-artifacts.adoc</a>
 */
public class SkaffoldDownloader {

  /**
   * Downloads the latest {@code skaffold} release.
   *
   * @throws IOException if an I/O exception occurs during download
   * @throws MalformedURLException if the URL to download from is malformed
   */
<<<<<<< HEAD
  public static boolean downloadLatest(Path destination) throws IOException {
    download(getLatestUrl(""), destination);
    return destination.toFile().setExecutable(true);
  }

  /**
   * Downloads the latest {@code skaffold} release digest.
   *
   * @throws MalformedURLException if the URL to download from is malformed
   */
  public static void downloadLatestDigest(Path destination) throws IOException {
    download(getLatestUrl(".sha256"), destination);
  }

  private static URL getLatestUrl(String suffix) throws MalformedURLException {
    return new URL(getUrl("latest", OperatingSystem.resolve()) + suffix);
=======
  public static void downloadLatest(Path destination) throws IOException {
    // Skaffold publishes the latest release with version "latest".
    download(new URL(getUrl("latest", OperatingSystem.resolve())), destination);
>>>>>>> 55205fa2
  }

  /**
   * Downloads to the {@code destination}.
   *
   * @param destination the destination file to download {@code skaffold} to
   * @throws IOException if an I/O exception occurs during download
   */
  @VisibleForTesting
  static void download(URL url, Path destination) throws IOException {
    if (Downloader.download(url, destination) == -1) {
      throw new IOException("Could not get size of skaffold binary to download");
    }
<<<<<<< HEAD
=======

    // Makes skaffold executable.
    try {
      Set<PosixFilePermission> executableFilePermissions =
          Files.getPosixFilePermissions(destination);
      executableFilePermissions.addAll(EnumSet.of(OWNER_EXECUTE, GROUP_EXECUTE, OTHERS_EXECUTE));
      Files.setPosixFilePermissions(destination, executableFilePermissions);

    } catch (UnsupportedOperationException ex) {
      // File system does not support POSIX.
    }
>>>>>>> 55205fa2
  }

  /**
   * Resolves the correct URL to download {@code skaffold} from based on the version to download and
   * the operating system.
   *
   * @param version the version to download (use {@code latest} for the latest version)
   * @param operatingSystem the {@link OperatingSystem}
   * @return the URL to download from
   * @see <a
   *     href="https://github.com/GoogleContainerTools/skaffold/releases">https://github.com/GoogleContainerTools/skaffold/releases</a>
   */
  @VisibleForTesting
  static String getUrl(String version, OperatingSystem operatingSystem) {
    String base = "https://storage.googleapis.com/skaffold/releases/" + version + "/";

    switch (operatingSystem) {
      case LINUX:
        return base + "skaffold-linux-amd64";

      case MAC_OS:
        return base + "skaffold-darwin-amd64";

      case WINDOWS:
        return base + "skaffold-windows-amd64.exe";

      default:
        throw new IllegalStateException("unreachable");
    }
  }

  private SkaffoldDownloader() {}
}<|MERGE_RESOLUTION|>--- conflicted
+++ resolved
@@ -45,7 +45,6 @@
    * @throws IOException if an I/O exception occurs during download
    * @throws MalformedURLException if the URL to download from is malformed
    */
-<<<<<<< HEAD
   public static boolean downloadLatest(Path destination) throws IOException {
     download(getLatestUrl(""), destination);
     return destination.toFile().setExecutable(true);
@@ -61,12 +60,8 @@
   }
 
   private static URL getLatestUrl(String suffix) throws MalformedURLException {
+    // Skaffold publishes the latest release with version "latest".
     return new URL(getUrl("latest", OperatingSystem.resolve()) + suffix);
-=======
-  public static void downloadLatest(Path destination) throws IOException {
-    // Skaffold publishes the latest release with version "latest".
-    download(new URL(getUrl("latest", OperatingSystem.resolve())), destination);
->>>>>>> 55205fa2
   }
 
   /**
@@ -80,8 +75,6 @@
     if (Downloader.download(url, destination) == -1) {
       throw new IOException("Could not get size of skaffold binary to download");
     }
-<<<<<<< HEAD
-=======
 
     // Makes skaffold executable.
     try {
@@ -93,7 +86,6 @@
     } catch (UnsupportedOperationException ex) {
       // File system does not support POSIX.
     }
->>>>>>> 55205fa2
   }
 
   /**

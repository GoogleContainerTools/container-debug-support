/*
Copyright 2021 The Skaffold Authors

Licensed under the Apache License, Version 2.0 (the "License");
you may not use this file except in compliance with the License.
You may obtain a copy of the License at

    http://www.apache.org/licenses/LICENSE-2.0

Unless required by applicable law or agreed to in writing, software
distributed under the License is distributed on an "AS IS" BASIS,
WITHOUT WARRANTIES OR CONDITIONS OF ANY KIND, either express or implied.
See the License for the specific language governing permissions and
limitations under the License.
*/

// A `skaffold debug` launcher for Python.
//
// Python introduces some quirks.  There are now three
// methods for hooking up a debugging backend:
//
// - pydevd: the stock Python debugging backend
// - pydevd-pycharm: PyDev with modifications for IntelliJ/PyCharm
// - ptvsd: wraps pydevd with the debug-adapter protocol (obsolete)
// - debugpy: new and improved ptvsd
//
// pydevd has pyx libraries which are specific to particular versions of Python.
//
// Further complicating matters is that a number of Python packages
// use launcher scripts (e.g., gunicorn), and so we can't simply run
// `python -m ptvsd -- gunicorn` as ptvsd/debugpy/etc don't look for
// the script file in the PATH.
//
// Another wrinkle is that we cannot just provide a `python` wrapper
// executable that will hand off to the real `python` as `pip install
// hard-codes the python binary location in launcher scripts.  And it's
// not that unusual to have a `python`, `python3`, and `python2`
// scripts that invoke different python installations.
//
// This launcher is expected to be invoked as follows:
//
//    launcher --mode <pydevd|pydevd-pycharm|debugpy|ptvsd> \
//        --port p [--wait] -- original-command-line ...
//
// This launcher will determine the python executable based on the `original-command-line`.
// The launcher will configure the PYTHONPATH to point to the appropriate installation
// of pydevd/debugpy/ptvsd for the corresponding python binary.
//
// debugpy and ptvsd are pretty straightforward translations of the
// launcher command-line `python -m debugpy`.
//
// pydevd is more involved as pydevd does not support loading modules
// from the command-line (e.g., `python -m flask`).  This launcher
// instead creates a small module-loader script using runpy.
// So `launcher --mode pydevd --port 5678 -- python -m flask app.py`
// will create a temp file named `skaffold_pydevd_launch.py`:
// ```
// import sys
// import runpy
// runpy.run_module('flask', run_name="__main__",alter_sys=True)
// ```
// and will then invoke:
// ```
// python -m pydevd --server --port 5678 --DEBUG --continue \
//   --file /tmp/pydevd716531212/skaffold_pydevd_launch.py
// ```
package main

import (
	"context"
	"flag"
	"fmt"
	"io"
	"io/ioutil"
	"os"
	"os/exec"
	"path/filepath"
	"strconv"
	"strings"

	shell "github.com/kballard/go-shellquote"
	"github.com/sirupsen/logrus"
)

var (
	// dbgRoot is the location where the skaffold-debug helpers should be installed.
	// The python helpers should be in dbgRoot + "/python"
	dbgRoot = "/dbg"
)

const (
	ModeDebugpy       string = "debugpy"
	ModePtvsd         string = "ptvsd"
	ModePydevd        string = "pydevd"
	ModePydevdPycharm string = "pydevd-pycharm"
)

// pythonContext represents the launch context.
type pythonContext struct {
	debugMode string
	port      uint
	wait      bool

	args []string
	env  env
}

func main() {
	ctx := context.Background()
	env := EnvFromPairs(os.Environ())
	logrus.SetLevel(logrusLevel(env))
	logrus.Debug("launcher args:", os.Args[1:])

	pc := pythonContext{env: env}
	flag.StringVar(&dbgRoot, "helpers", "/dbg", "base location for skaffold-debug helpers")
	flag.StringVar(&pc.debugMode, "mode", "", "debugger mode: debugpy, ptvsd, pydevd, pydevd-pycharm")
	flag.UintVar(&pc.port, "port", 9999, "port to listen for remote debug connections")
	flag.BoolVar(&pc.wait, "wait", false, "wait for debugger connection on start")

	flag.Parse()
	if err := validateDebugMode(pc.debugMode); err != nil {
		logrus.Fatal(err)
	}

	if len(flag.Args()) == 0 {
		logrus.Fatal("expected python command-line args")
	}
	pc.args = flag.Args()
	logrus.Tracef("command-line: %v", pc.args)

	if err := pc.launch(ctx); err != nil {
		logrus.Fatalf("error launching python debugging: %v", err)
	}
}

// validateDebugMode ensures the provided mode is a supported mode.
func validateDebugMode(mode string) error {
	switch mode {
	case ModeDebugpy, ModePtvsd, ModePydevd, ModePydevdPycharm:
		return nil
	default:
		return fmt.Errorf("unknown debugger mode %q; expecting one of %v", mode, []string{ModeDebugpy, ModePtvsd, ModePydevd, ModePydevdPycharm})
	}
}

func (pc *pythonContext) launch(ctx context.Context) error {
	if !isEnabled(pc.env) {
		logrus.Infof("wrapper disabled, launching %v", pc.args)
		cmd := newConsoleCommand(ctx, pc.args, pc.env)
		return cmd.Run()
	}
	if pc.alreadyConfigured() {
		logrus.Infof("already configured for debugging")
		cmd := newConsoleCommand(ctx, pc.args, pc.env)
		return cmd.Run()
	}

	// rewrite the command-line by expanding script shebangs to run python and launch the app
	if err := pc.unwrapLauncher(ctx); err != nil {
		return err
	}

	// set PYTHONPATH to point to the appropriate library for the given python version.
	if err := pc.updateEnv(ctx); err != nil {
		return err
	}
	// so pc.args[0] should be the python interpreter

	if err := pc.updateCommandLine(ctx); err != nil {
		return err
	}

	cmd := newConsoleCommand(ctx, pc.args, pc.env)
	return cmd.Run()
}

// alreadyConfigured tries to determine if the python command-line is already configured
// for debugging.  Only handles simple command-lines; users should set `WRAPPER_ENABLED=false`
// for more complicated situations.
func (pc *pythonContext) alreadyConfigured() bool {
	// TODO: consider handling `#!/usr/bin/env python` too, though `pip install` seems
	// to hard-code the python location instead.
	if filepath.Base(pc.args[0]) == "pydevd" {
		logrus.Debug("already configured to use pydevd")
		return true
	}
	if strings.HasPrefix(filepath.Base(pc.args[0]), "python") && len(pc.args) > 1 {
		if (pc.args[1] == "-m" && len(pc.args) > 2 && pc.args[2] == "debugpy") || pc.args[1] == "-mdebugpy" {
			logrus.Debug("already configured to use debugpy")
			return true
		}
		if (pc.args[1] == "-m" && len(pc.args) > 2 && pc.args[2] == "ptvsd") || pc.args[1] == "-mptvsd" {
			logrus.Debug("already configured to use ptvsd")
			return true
		}
		if (pc.args[1] == "-m" && len(pc.args) > 2 && pc.args[2] == "pydevd") || pc.args[1] == "-mpydevd" {
			logrus.Debug("already configured to use pydevd")
			return true
		}
	}
	return false
}

// unwrapLauncher attempts to expand the command-line in the given script,
// providing that it does not look like a `python` launcher.
// TODO: Windows .cmd and .bat files?
func (pc *pythonContext) unwrapLauncher(_ context.Context) error {
	p := pc.args[0]

	_, err := os.Stat(p)
	if err != nil {
		if !os.IsNotExist(err) {
			return fmt.Errorf("could not access launcher %q: %w", p, err)
		}
		// try looking through PATH
		l, err := exec.LookPath(p)
		if err != nil {
			return fmt.Errorf("could not find launcher %q: %w", p, err)
		}
		p = l
	}
	if strings.HasPrefix(filepath.Base(p), "python") {
		logrus.Debugf("no further unwrapping required: launcher appears to be python: %q", p)
		return nil
	}
	f, err := os.Open(p)
	if err != nil {
		return fmt.Errorf("could not open launcher %q: %w", p, err)
	}
	defer f.Close()

	shebang := make([]byte, 1024)
	if n, err := f.Read(shebang); err == io.EOF || n < 2 {
		logrus.Debugf("%q has no shebang", p)
		return nil
	} else if err != nil {
		return fmt.Errorf("error reading file header from %q: %w", p, err)
	} else if string(shebang[0:2]) != "#!" {
		logrus.Debugf("%q appears to be a binary", p)
		return nil
	}
	cl := strings.SplitN(string(shebang[2:]), "\n", 2)[0]
	logrus.Tracef("%q has shebang %q", p, cl)
	s, err := shell.Split(cl)
	if err != nil {
		logrus.Warnf("%q shebang %q seems odd: %v", p, cl, err)
		s = []string{cl}
	}
	pc.args[0] = p // ensure script is full path if resolved in PATH
	pc.args = append(s, pc.args...)
	logrus.Debugf("expanded command-line: %q -> %v", p, pc.args)
	return nil
}

func (pc *pythonContext) updateEnv(ctx context.Context) error {
	// Perhaps we should check PYTHONPATH or ~/.local to see if the user has already
	// installed one of our supported debug libraries
	if pc.env["WRAPPER_SKIP_ENV"] != "" {
		logrus.Debug("Skipping environment configuration by request")
		return nil
	}

	_, err := os.Stat(dbgRoot)
	if err != nil {
		if os.IsNotExist(err) {
			logrus.Warnf("skaffold-debug helpers not found at %q", dbgRoot)
			return nil
		}
		return fmt.Errorf("skaffold-debug helpers are inaccessible at %q: %w", dbgRoot, err)
	}

	major, minor, err := determinePythonMajorMinor(ctx, pc.args[0], pc.env)
	if err != nil {
		// We could skip setting PYTHONPATH in the hopes that the appropaite
		// debugger library was installed explicitly by the user?
		return fmt.Errorf("unable to determine python version from %q: %w", pc.args[0], err)
	}

	if pc.env == nil {
		pc.env = env{}
	}
	// The skaffold-debug-python helper image places pydevd and debugpy in /dbg/python/lib/pythonM.N,
	// but separates pydevd and pydevd-pycharm in separate directories to avoid possible leakage.
	var libraryPath string
	switch pc.debugMode {
	case ModePtvsd, ModeDebugpy:
		libraryPath = fmt.Sprintf(dbgRoot+"/python/lib/python%d.%d/site-packages", major, minor)

	case ModePydevd:
		libraryPath = fmt.Sprintf(dbgRoot+"/python/pydevd/python%d.%d/lib/python%d.%d/site-packages", major, minor, major, minor)

	case ModePydevdPycharm:
		libraryPath = fmt.Sprintf(dbgRoot+"/python/pydevd-pycharm/python%d.%d/lib/python%d.%d/site-packages", major, minor, major, minor)
	}
	if libraryPath != "" {
		if !pathExists(libraryPath) {
			// Warn as the user may have installed debugpy themselves
			logrus.Warnf("Debugging support for Python %d.%d not found: may require manually installing %q", major, minor, pc.debugMode)
		}
		// Append to ensure user-configured values are found first.
		pc.env.AppendFilepath("PYTHONPATH", libraryPath)
	}
	return nil
}

func (pc *pythonContext) updateCommandLine(ctx context.Context) error {
	var cmdline []string
	switch pc.debugMode {
	case ModePtvsd:
		cmdline = append(cmdline, pc.args[0])
		cmdline = append(cmdline, "-m", "ptvsd", "--host", "localhost", "--port", strconv.Itoa(int(pc.port)))
		if pc.wait {
			cmdline = append(cmdline, "--wait")
		}
		cmdline = append(cmdline, pc.args[1:]...)
		pc.args = cmdline

	case ModeDebugpy:
		cmdline = append(cmdline, pc.args[0])
		cmdline = append(cmdline, "-m", "debugpy", "--listen", strconv.Itoa(int(pc.port)))
		if pc.wait {
			cmdline = append(cmdline, "--wait-for-client")
		}
		cmdline = append(cmdline, pc.args[1:]...)
		pc.args = cmdline

	case ModePydevd, ModePydevdPycharm:
		// Appropriate location to resolve pydevd is set in updateEnv
		cmdline = append(cmdline, pc.args[0])
		cmdline = append(cmdline, "-m", "pydevd", "--server", "--port", strconv.Itoa(int(pc.port)))
		if pc.env["WRAPPER_VERBOSE"] != "" {
			cmdline = append(cmdline, "--DEBUG")
		}
		if !pc.wait {
			cmdline = append(cmdline, "--continue")
		}
<<<<<<< HEAD

		// --file is expected as last pydev argument, but it must be a file, and so launching with
		// a module requires some special handling.
		cmdline = append(cmdline, "--file")
		file, args, err := handlePydevModule(pc.args[1:])
		if err != nil {
			return err
		}
		cmdline = append(cmdline, file)
		cmdline = append(cmdline, args...)
=======
		if !pc.wait {
			cmdline = append(cmdline, "--continue")
		}
		cmdline = append(cmdline, "--file") // --file is expected as last argument
		cmdline = append(cmdline, pc.args[1:]...)
>>>>>>> c398cd9c
		if pc.wait {
			logrus.Warn("pydevd does not support wait-for-client")
		}
		pc.args = cmdline
	}
	return nil
}

func determinePythonMajorMinor(ctx context.Context, launcherBin string, env env) (major, minor int, err error) {
	var versionString string
	if env["WRAPPER_PYTHON_VERSION"] != "" {
		versionString = env["WRAPPER_PYTHON_VERSION"]
	} else {
		cmd := newCommand(ctx, []string{launcherBin, "-V"}, env)
		out, err := cmd.CombinedOutput()
		if err != nil {
			logrus.Warnf("'%s -V' errored: %v", launcherBin, err)
			return -1, -1, err
		}
		versionString = string(out)
		logrus.Debugf("'%s -V' = %q", launcherBin, versionString)
		if !strings.HasPrefix(versionString, "Python ") {
			return -1, -1, fmt.Errorf("launcher is not a python interpreter: %q", launcherBin)
		}
		versionString = versionString[len("Python "):]
	}

	v := strings.Split(strings.TrimSpace(versionString), ".")
	major, err = strconv.Atoi(v[0])
	if err == nil {
		minor, err = strconv.Atoi(v[1])
	}
	return
}

// handlePydevModule applies special pydevd handling for a python module.  When a module is
// found, we write out a python script that uses runpy to invoke the module.
func handlePydevModule(args []string) (string, []string, error) {
	switch {
	case len(args) == 0:
		return "", nil, fmt.Errorf("no python command-line specified") // shouldn't happen
	case !strings.HasPrefix(args[0], "-"):
		// this is a file
		return args[0], args[1:], nil
	case !strings.HasPrefix(args[0], "-m"):
		// this is some other command-line flag
		return "", nil, fmt.Errorf("expected python module: %q", args)
	}
	module := args[0][2:]
	remaining := args[1:]
	if module == "" {
		if len(args) == 1 {
			return "", nil, fmt.Errorf("missing python module: %q", args)
		}
		module = args[1]
		remaining = args[2:]
	}

	snippet := strings.ReplaceAll(`import sys
import runpy
runpy.run_module('{module}', run_name="__main__",alter_sys=True)
`, `{module}`, module)

	// write out the temp location as other locations may not be writable
	d, err := ioutil.TempDir("", "pydevd*")
	if err != nil {
		return "", nil, err
	}
	// use a skaffold-specific file name to ensure no possibility of it matching a user import
	f := filepath.Join(d, "skaffold_pydevd_launch.py")
	if err := ioutil.WriteFile(f, []byte(snippet), 0755); err != nil {
		return "", nil, err
	}
	return f, remaining, nil
}

func isEnabled(env env) bool {
	v, found := env["WRAPPER_ENABLED"]
	return !found || (v != "0" && v != "false" && v != "no")
}

func logrusLevel(env env) logrus.Level {
	v := env["WRAPPER_VERBOSE"]
	if v != "" {
		if l, err := logrus.ParseLevel(v); err == nil {
			return l
		}
		logrus.Warnln("Unknown logging level: WRAPPER_VERBOSE=", v)
	}
	return logrus.WarnLevel
}

func pathExists(path string) bool {
	_, err := os.Stat(path)
	if err == nil || !os.IsNotExist(err) {
		return true
	}
	return false
}<|MERGE_RESOLUTION|>--- conflicted
+++ resolved
@@ -334,7 +334,6 @@
 		if !pc.wait {
 			cmdline = append(cmdline, "--continue")
 		}
-<<<<<<< HEAD
 
 		// --file is expected as last pydev argument, but it must be a file, and so launching with
 		// a module requires some special handling.
@@ -345,16 +344,6 @@
 		}
 		cmdline = append(cmdline, file)
 		cmdline = append(cmdline, args...)
-=======
-		if !pc.wait {
-			cmdline = append(cmdline, "--continue")
-		}
-		cmdline = append(cmdline, "--file") // --file is expected as last argument
-		cmdline = append(cmdline, pc.args[1:]...)
->>>>>>> c398cd9c
-		if pc.wait {
-			logrus.Warn("pydevd does not support wait-for-client")
-		}
 		pc.args = cmdline
 	}
 	return nil

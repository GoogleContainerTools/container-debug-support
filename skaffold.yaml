--- conflicted
+++ resolved
@@ -24,10 +24,6 @@
     <<: *profiles
 
 profiles:
-<<<<<<< HEAD
-  # Set of `skaffold debug`-like integration tests
-  - name: integration
-=======
   # integration: set of `skaffold debug`-like integration tests
   - name: integration
 
@@ -37,5 +33,4 @@
   # deprecated-names: use short (deprecated) image names: images were
   # prefixed with `skaffold-debug-`  so they were more easily distinguished
   # from other images with similar names.
-  - name: deprecated-names
->>>>>>> 62abded4
+  - name: deprecated-names